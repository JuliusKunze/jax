--- conflicted
+++ resolved
@@ -1,11 +1,3 @@
-<<<<<<< HEAD
-from collections import namedtuple
-from functools import partial
-from itertools import chain
-
-import numpy as onp
-from contextlib import contextmanager
-=======
 # Copyright 2019 Google LLC
 #
 # Licensed under the Apache License, Version 2.0 (the "License");
@@ -20,19 +12,11 @@
 # See the License for the specific language governing permissions and
 # limitations under the License.
 
-
+from collections import namedtuple
+from functools import partial
+from itertools import chain
+import numpy as onp
 from contextlib import contextmanager
-from collections import defaultdict, Counter, namedtuple
-import functools
-from functools import partial, wraps
-import itertools as it
-import operator as op
-import string
-
-import numpy as onp
-
-from .. import abstract_arrays
->>>>>>> fb7e48f7
 from .. import core
 from ..core import Trace, Tracer
 from ..util import safe_map, safe_zip, unzip2
@@ -118,272 +102,11 @@
   out_vals, out_shapes = unzip2((t.val, t.polymorphic_shape) for t in out_tracers)
   yield out_vals, out_shapes
 
-<<<<<<< HEAD
-=======
-def ensure_poly(p):
-  if isinstance(p, Poly):
-    return p
-
-  return constant_poly(int(p))
-
-class Poly(Counter):
-  """Polynomial with integer coefficients,
-  usable as element in a polymorphic shape.
-
-  type Poly = Map Mon Int -- monomials to coeffs
-  type Mon = Map Str Int
-  """
-  def __init__(self, coeffs):
-    # Makes sure Polynomials are always in canonical form to simplify operators:
-    coeffs = {mon: coeff for mon, coeff in coeffs.items() if coeff != 0}
-    coeffs = {Mon(): 0} if len(coeffs) == 0 else coeffs
-    super().__init__(coeffs)
-
-  def __add__(self, other):
-    coeffs = self.copy()
-
-    for mon, coeff in ensure_poly(other).items():
-      coeffs[mon] = coeffs.get(mon, 0) + coeff
-
-    return Poly(coeffs)
-
-  def __sub__(self, other):
-    return self + -other
-
-  def __neg__(self):
-    return Poly({mon: -coeff for mon, coeff in self.items()})
-
-  def __mul__(self, other):
-    coeffs = dict()
-    for (mon1, coeff1), (mon2, coeff2) \
-            in it.product(self.items(), ensure_poly(other).items()):
-      mon = Mon(mon1 + mon2)                        # add monomials' id degrees
-      coeff = coeff1 * coeff2                       # multiply integer coeffs
-      coeffs[mon] = coeffs.get(mon, 0) + coeff  # accumulate coeffs
-
-    return Poly(coeffs)
-
-  def __rmul__(self, other):
-    return self * other
-
-  def __radd__(self, other):
-    return self + other
-
-  def __rsub__(self, other):
-    return self + -other
-
-  def __floordiv__(self, divisor):
-    q, _ = divmod(self, divisor)  # pytype: disable=wrong-arg-types
-    return q
-
-  def __mod__(self, divisor):
-    _, r = divmod(self, divisor)  # pytype: disable=wrong-arg-types
-    return r
-
-  def __divmod__(self, divisor):
-    if self.is_constant:
-      q, r = divmod(int(self), divisor)
-
-      return constant_poly(q), r
-
-    def divided(count):
-      q, r = divmod(count, divisor)
-      if r != 0:
-        raise ValueError('shapecheck currently only supports strides '
-                         'that exactly divide the strided axis length.')
-      return q
-
-    return Poly(
-      {k: coeff // divisor if k.degree == 0 else divided(coeff)
-      for k, coeff in self.items()}), self[Mon()] % divisor
-
-  def __hash__(self):
-    return hash(super())
-
-  def __eq__(self, other):
-    return super().__eq__(ensure_poly(other))
-
-  def __ne__(self, other):
-    return not self == other
-
-  def __ge__(self, other):
-    other = ensure_poly(other)
-
-    if other.is_constant and self.is_constant:
-      return int(self) >= int(other)
-
-    if other.is_constant and int(other) <= 1:
-        # Assume polynomials > 0, allowing to use shape rules of binops, conv:
-        return True
-
-    if self.is_constant and int(self) <= 0:
-      return False # See above.
-
-    if self == other:
-      return True
-
-    raise ValueError('Polynomials comparison "{} >= {}" is inconclusive.'
-                     .format(self, other))
-
-  def __le__(self, other):
-    return ensure_poly(other) >= self
-
-  def __lt__(self, other):
-    return not (self >= other)
-
-  def __gt__(self, other):
-    return not (ensure_poly(other) >= self)
-
-  def __str__(self):
-    return ' + '.join('{} {}'.format(v, k) if (v != 1 or k.degree == 0) else str(k)
-                      for k, v in sorted(self.items())).strip()
-
-  def __int__(self):
-    assert self.is_constant
-
-    return int(next(iter(self.values())))
-
-  @property
-  def is_constant(self):
-    return len(self) == 1 and next(iter(self)).degree == 0
-
-abstract_arrays._DIMENSION_TYPES.add(Poly)
-
-
-class Mon(Counter):  # type Mon = Map Id Int -- ids to degrees
-  def __hash__(self):
-    return hash(tuple(self.items()))
-
-  def __str__(self):
-    return ' '.join('{}**{}'.format(k, v) if v != 1 else str(k)
-                    for k, v in sorted(self.items()))
-
-  def __lt__(self, other):
-    # sort by total degree, then lexicographically on indets
-    self_key = self.degree, tuple(sorted(self))
-    other_key = other.degree, tuple(sorted(other))
-    return self_key < other_key
-
-  @property
-  def degree(self):
-    return sum(self.values())
-
-def eval_shape_expr(env, expr):
-  return tuple(eval_dim_expr(env, poly) for poly in expr)
-
-def eval_dim_expr(env, poly):
-  terms = [mul(coeff, prod([pow(env[id], deg) for id, deg in mon.items()]))
-           for mon, coeff in poly.items()]
-  return sum(terms) if len(terms) > 1 else terms[0]
-
-def pow(x, deg):
-  try:
-    deg = int(deg)
-  except:
-    return x ** deg
-  else:
-    return 1 if deg == 0 else x if deg == 1 else x ** deg
-
-def mul(coeff, mon):
-  try:
-    coeff = int(coeff)
-  except:
-    return coeff * mon
-  else:
-    return  0 if coeff == 0 else mon if coeff == 1 else coeff * mon
-
-class ShapeError(Exception): pass
-
-class ShapeSyntaxError(Exception): pass
-
-# To denote some shape expressions (for annotations) we use a small language.
-#
-#   data ShapeSpec = ShapeSpec [Dim]
-#   data Dim = Id PyObj
-#            | Lit Int
-#            | Mul Dim Dim
-#            | Add Dim Dim
-#            | MonomorphicDim
-#
-# We'll also make a simple concrete syntax for annotation. The grammar is
-#
-#   shape_spec ::= '(' dims ')'
-#   dims       ::= dim ',' dims | ''
-#   dim        ::= str | int | dim '*' dim | dim '+' dim | '_'
-#
-# ShapeSpecs encode ShapeExprs but can have some monomorphic dims inside them,
-# which must be replaced with concrete shapes when known.
-
-class ShapeSpec(tuple):
-  def __str__(self):
-    return 'ShapeSpec({})'.format(', '.join(map(str, self)))
-
-def finalize_spec(spec, shape):
-  return tuple(parse_lit(d) if e is monomorphic_dim else e
-               for e, d in zip(spec, shape))
-
-def parse_spec(spec=''):
-  if not spec:
-    return ShapeSpec(())
-  if spec[0] == '(':
-    if spec[-1] != ')': raise ShapeSyntaxError(spec)
-    spec = spec[1:-1]
-  dims = map(parse_dim, spec.replace(' ', '').strip(',').split(','))
-  return ShapeSpec(dims)
-
-def parse_dim(spec):
-  if '+' in spec:
-    terms = map(parse_dim, spec.split('+'))
-    return functools.reduce(op.add, terms)
-  elif '*' in spec:
-    terms = map(parse_dim, spec.split('*'))
-    return functools.reduce(op.mul, terms)
-  elif spec.isdigit() or spec.startswith('-') and spec[1:].isdigit():
-    return parse_lit(spec)
-  elif spec in identifiers:
-    return parse_id(spec)
-  elif spec == '_':
-    return monomorphic_dim
-  else:
-    raise ShapeSyntaxError(spec)
-digits = frozenset(string.digits)
-identifiers = frozenset(string.ascii_lowercase)
-
-def parse_id(name): return Poly({Mon({name: 1}): 1})
-def parse_lit(val_str): return constant_poly(int(val_str))
-def constant_poly(val): return Poly({Mon(): val})
-
-class MonomorphicDim(object):
-  def __str__(self): return '_'
-monomorphic_dim = MonomorphicDim()
-
-
-# Two convenient ways to provide shape annotations:
-#   1. '(m, n)'
-#   2. s_['m', 'n']
-
-class S_(object):
-  def __getitem__(self, idx):
-    if type(idx) is tuple:
-      return parse_spec('(' + ','.join(map(str, idx)) + ')')
-    else:
-      return parse_spec(str(idx))
-s_ = S_()
-
-
-### automasking tracer machinery
-
->>>>>>> fb7e48f7
 class MaskTracer(Tracer):
   __slots__ = ["val", "polymorphic_shape"]
 
-<<<<<<< HEAD
   def __init__(self, trace, val, polymorphic_shape):
-    self.trace = trace
-=======
-  def __init__(self, trace, val, shape_expr):
     self._trace = trace
->>>>>>> fb7e48f7
     self.val = val
     self.polymorphic_shape = polymorphic_shape
 
@@ -437,7 +160,6 @@
       return map(partial(MaskTracer, self), out, out_shape)
 
   def process_call(self, call_primitive, f, tracers, params):
-<<<<<<< HEAD
     vals, polymorphic_shapes = unzip2((t.val, t.polymorphic_shape) for t in tracers)
     f, out_shapes_thunk = mask_subtrace(f, self.master, polymorphic_shapes)
     out_vals = call_primitive.bind(f, *vals, **params)
@@ -451,82 +173,4 @@
       return map(partial(MaskTracer, trace), x, polymorphic_shapes)
     return vals, todo
 
-polymorphic.polymorphic_trace_types.append(MaskTrace)
-=======
-    raise NotImplementedError  # TODO mask-of-jit
-
-shape_parameterized_primitive_rules = {}
-masking_rules = {}
-shape_rules = {}
-
-def defvectorized(prim):
-  masking_rules[prim] = partial(vectorized_masking_rule, prim)
-
-def vectorized_masking_rule(prim, padded_vals, logical_shapes, **params):
-  del logical_shapes  # Unused.
-  padded_val, = padded_vals
-  return prim.bind(padded_val, **params)
-
-
-def defnaryop(prim):
-  masking_rules[prim] = partial(naryop_masking_rule, prim)
-
-def naryop_masking_rule(prim, padded_vals, logical_shapes):
-  del logical_shapes  # Unused.
-  return prim.bind(*padded_vals)
-
-
-### definition-time (import-time) shape checker tracer machinery
-
-def shapecheck(fun, in_shapes):
-  with core.new_master(ShapeCheckTrace) as master:
-    out_shapes = check_subtrace(fun, master).call_wrapped(in_shapes)
-    del master
-  return out_shapes
-
-@lu.transformation
-def check_subtrace(master, in_shapes):
-  trace = ShapeCheckTrace(master, core.cur_sublevel())
-  in_tracers = map(partial(ShapeCheckTracer, trace), in_shapes)
-  outs = yield in_tracers, {}
-  out_tracers = map(trace.full_raise, outs)
-  yield [t.shape_expr for t in out_tracers]
-
-
-# TODO(mattjj): add dtypes?
-class ShapeCheckTracer(Tracer):
-  __slots__ = ["shape_expr"]
-
-  def __init__(self, trace, shape_expr):
-    self._trace = trace
-    self.shape_expr = shape_expr
-
-  @property
-  def aval(self):
-    return ShapedArray(self.shape_expr, None)
-
-  def full_lower(self):
-    return self
-
-class ShapeCheckTrace(Trace):
-  def pure(self, val):
-    return ShapeCheckTracer(self, onp.shape(val))
-
-  def lift(self, val):
-    return ShapeCheckTracer(self, onp.shape(val))
-
-  def sublift(self, val):
-    return ShapeCheckTracer(self, val.shape_expr)
-
-  def process_primitive(self, primitive, tracers, params):
-    avals = [t.aval for t in tracers]
-    shape_rule = shape_rules.get(primitive)
-    if shape_rule is None:
-      raise NotImplementedError('Shape rule for {} not implemented yet.'.format(primitive))
-    out_shape = shape_rule(*avals, **params)
-    return ShapeCheckTracer(self, out_shape)
-
-  def process_call(self, call_primitive, f, tracers, params):
-    # TODO apply proper subtrace:
-    return map(self.full_raise, f.call_wrapped(*tracers))
->>>>>>> fb7e48f7
+polymorphic.polymorphic_trace_types.append(MaskTrace)