--- conflicted
+++ resolved
@@ -50,15 +50,9 @@
                         tree_transpose, tree_leaves, tree_multimap,
                         _replace_nones)
 from .util import (unzip2, unzip3, curry, partial, safe_map, safe_zip,
-<<<<<<< HEAD
-                   WrapHashably, prod, split_list)
-from .lib.xla_bridge import (canonicalize_dtype, device_count,
-                             local_device_count, devices, local_devices,
-=======
                    WrapHashably, Hashable, prod, split_list)
 from .lib import xla_bridge as xb
 from .lib.xla_bridge import (device_count, local_device_count, devices, local_devices,
->>>>>>> e95098de
                              host_id, host_ids, host_count)
 from .abstract_arrays import ShapedArray, raise_to_shaped
 from .interpreters import partial_eval as pe
